from rich.console import Console
from rich.panel import Panel
from rich.text import Text
from rich.align import Align
from rich import box

# Cloud providers configuration
CLOUD_PROVIDERS = [
    {"name": "GCP", "full_name": "Google Cloud Platform", "color": "bright_blue"},
    {"name": "AWS", "full_name": "Amazon Web Services", "color": "bright_blue"},
    {"name": "Azure", "full_name": "Microsoft Azure", "color": "bright_blue"},
    # Add more providers here as needed:
    # {"name": "Oracle", "full_name": "Oracle Cloud", "color": "bright_red"},
    # {"name": "IBM", "full_name": "IBM Cloud", "color": "bright_green"},
    # {"name": "Alibaba", "full_name": "Alibaba Cloud", "color": "bright_magenta"},
]


def create_providers_text(providers_list, use_full_names=False, show_icons=False):
    """Create a Text object with cloud providers from the configuration list."""
    providers_text = Text()

    if show_icons:
        providers_text.append("☁️  ", style="white")

    for i, provider in enumerate(providers_list):
        if i > 0:
            providers_text.append(
                " & " if not show_icons else "  •  ", style="bright_white"
            )

        name = provider["full_name"] if use_full_names else provider["name"]
        providers_text.append(name, style=f"bold {provider['color']}")

    if show_icons:
        providers_text.append("  ☁️", style="white")

    return providers_text


# Alternative version with even more styling
def print_banner():
    """Print an even more enhanced banner with animations and effects."""
    console = Console()

    # ASCII art with rainbow effect
    ascii_art = Text()
    ascii_lines = [
        "██╗███╗   ██╗███████╗██████╗  █████╗ ██╗    ██╗ █████╗ ██████╗ ███████╗",
        "██║████╗  ██║██╔════╝██╔══██╗██╔══██╗██║    ██║██╔══██╗██╔══██╗██╔════╝",
        "██║██╔██╗ ██║█████╗  ██████╔╝███████║██║ █╗ ██║███████║██████╔╝█████╗  ",
        "██║██║╚██╗██║██╔══╝  ██╔══██╗██╔══██║██║███╗██║██╔══██║██╔══██╗██╔══╝  ",
        "██║██║ ╚████║██║     ██║  ██║██║  ██║╚███╔███╔╝██║  ██║██║  ██║███████╗",
        "╚═╝╚═╝  ╚═══╝╚═╝     ╚═╝  ╚═╝╚═╝  ╚═╝ ╚══╝╚══╝ ╚═╝  ╚═╝╚═╝  ╚═╝╚══════╝",
    ]

    # Rainbow gradient
    colors = ["#1703C3", "#2B1BD1", "#3F33DF", "#534BED", "#6763FB", "#7B7BFF"]

    for i, line in enumerate(ascii_lines):
        ascii_art.append(line + "\n", style=colors[i % len(colors)])

    ascii_panel = Panel(
        Align.center(ascii_art), box=box.DOUBLE_EDGE, border_style="#1703C3"
    )

    # Cloud providers with icons using the configuration
    providers_text = create_providers_text(
        CLOUD_PROVIDERS, use_full_names=True, show_icons=True
    )

    providers_panel = Panel(
        Align.center(providers_text),
        title="[bold #2B1BD1]Supported Platforms[/]",
        box=box.ROUNDED,
        border_style="#1703C3",
    )

    # Status and commands
    status_text = Text()
    status_text.append("\nVersion: ", style="#2B1BD1 bold")
    status_text.append("Alpha", style="white")

    commands_text = Text()
    commands_text.append("Available Commands:\n", style="#2B1BD1 bold")
    commands_text.append("  • ", style="bright_white")
    commands_text.append("exit", style="#2B1BD1 bold")
    commands_text.append(" - Quit the application\n", style="white")
<<<<<<< HEAD
    commands_text.append("  • ", style="bright_white")
    commands_text.append("clear", style="#2B1BD1 bold")
    commands_text.append(" - Clear the screen\n", style="white")
    commands_text.append("  • ", style="bright_white")
    commands_text.append("reset", style="#2B1BD1 bold")
    commands_text.append(" - Reset shell state to initial directory\n", style="white")

=======
    
>>>>>>> b1593f7e
    info_panel = Panel(
        Text.assemble(status_text, "\n\n", commands_text),
        title="[bold #2B1BD1]System Information[/]",
        box=box.ROUNDED,
        border_style="#1703C3",
    )

    # Print everything with spacing
    console.print()
    console.print(ascii_panel)
    console.print()
    console.print(providers_panel)
    console.print()
    console.print(info_panel)
    console.print()<|MERGE_RESOLUTION|>--- conflicted
+++ resolved
@@ -86,17 +86,7 @@
     commands_text.append("  • ", style="bright_white")
     commands_text.append("exit", style="#2B1BD1 bold")
     commands_text.append(" - Quit the application\n", style="white")
-<<<<<<< HEAD
-    commands_text.append("  • ", style="bright_white")
-    commands_text.append("clear", style="#2B1BD1 bold")
-    commands_text.append(" - Clear the screen\n", style="white")
-    commands_text.append("  • ", style="bright_white")
-    commands_text.append("reset", style="#2B1BD1 bold")
-    commands_text.append(" - Reset shell state to initial directory\n", style="white")
 
-=======
-    
->>>>>>> b1593f7e
     info_panel = Panel(
         Text.assemble(status_text, "\n\n", commands_text),
         title="[bold #2B1BD1]System Information[/]",
